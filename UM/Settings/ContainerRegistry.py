    # Copyright (c) 2016 Ultimaker B.V.
# Uranium is released under the terms of the AGPLv3 or higher.

import os
import re #For finding containers with asterisks in the constraints.
import urllib #For ensuring container file names are proper file names
import urllib.parse
import pickle #For serializing/deserializing Python classes to binary files
from typing import List, cast

import UM.FlameProfiler
from UM.PluginRegistry import PluginRegistry
from UM.Resources import Resources, UnsupportedStorageTypeError
from UM.MimeTypeDatabase import MimeType, MimeTypeDatabase
from UM.Logger import Logger
from UM.SaveFile import SaveFile
from UM.Settings.Interfaces import ContainerInterface
from UM.Signal import Signal, signalemitter
from UM.LockFile import LockFile

import UM.Dictionary
from UM.Application import Application

from UM.Settings.DefinitionContainer import DefinitionContainer
from UM.Settings.ContainerStack import ContainerStack
from UM.Settings.InstanceContainer import InstanceContainer
from UM.Settings.Interfaces import ContainerRegistryInterface
from UM.Settings.Interfaces import DefinitionContainerInterface


CONFIG_LOCK_FILENAME = "uranium.lock"


##  Central class to manage all Setting containers.
#
#
@signalemitter
class ContainerRegistry(ContainerRegistryInterface):
    def __init__(self, *args, **kwargs):
        super().__init__(*args, **kwargs)

        self._emptyInstanceContainer = _EmptyInstanceContainer("empty")

        self._containers = [self._emptyInstanceContainer]   # type: List[ContainerInterface]
        self._id_container_cache = {}
        self._resource_types = [Resources.DefinitionContainers] # type: List[int]

    containerAdded = Signal()
    containerRemoved = Signal()

    def addResourceType(self, type: int) -> None:
        self._resource_types.append(type)

    ##  Find all DefinitionContainer objects matching certain criteria.
    #
    #   \param kwargs \type{dict} A dictionary of keyword arguments containing
    #   keys and values that need to match the metadata of the
    #   DefinitionContainer. An asterisk in the values can be used to denote a
    #   wildcard.
    def findDefinitionContainers(self, **kwargs) -> List[DefinitionContainerInterface]:
        return cast(List[DefinitionContainerInterface], self.findContainers(DefinitionContainer, **kwargs))

    ##  Find all InstanceContainer objects matching certain criteria.
    #
    #   \param kwargs \type{dict} A dictionary of keyword arguments containing
    #   keys and values that need to match the metadata of the
    #   InstanceContainer. An asterisk in the values can be used to denote a
    #   wildcard.
    def findInstanceContainers(self, **kwargs) -> List[InstanceContainer]:
        return cast(List[InstanceContainer], self.findContainers(InstanceContainer, **kwargs))

    ##  Find all ContainerStack objects matching certain criteria.
    #
    #   \param kwargs \type{dict} A dictionary of keyword arguments containing
    #   keys and values that need to match the metadata of the ContainerStack.
    #   An asterisk in the values can be used to denote a wildcard.
    def findContainerStacks(self, **kwargs) -> List[ContainerStack]:
        return cast(List[ContainerStack], self.findContainers(ContainerStack, **kwargs))

    ##  Find all container objects matching certain criteria.
    #
    #   \param container_type If provided, return only objects that are
    #   instances or subclasses of container_type.
    #   \param kwargs \type{dict} A dictionary of keyword arguments containing
    #   keys and values that need to match the metadata of the container. An
    #   asterisk can be used to denote a wildcard.
    #
    #   \return A list of containers matching the search criteria, or an empty
    #   list if nothing was found.
<<<<<<< HEAD
    def findContainers(self, container_type = None, ignore_case = False, **kwargs) -> List[ContainerInterface]:
=======
    @UM.FlameProfiler.profile
    def findContainers(self, container_type = None, ignore_case = False, **kwargs):
>>>>>>> a4b5352b
        containers = []

        if len(kwargs) == 1 and "id" in kwargs:
            # If we are just searching for a single container by ID, look it up from the container cache
            container = self._id_container_cache.get(kwargs.get("id"))
            if container:
                # Add an extra check to make sure the found container matches the requested container type.
                # This should never occur but has happened with broken configurations.
                if not container_type:
                    return [ container ]
                elif isinstance(container, container_type):
                    return [ container ]

        for container in self._containers:
            if container_type and not isinstance(container, container_type):
                continue

            matches_container = True
            for key, value in kwargs.items():
                try:
                    if "*" in value:
                        value = re.escape(value) #Escape for regex patterns.
                        value = "^" + value.replace("\\*", ".*") + "$" #Instead of (now escaped) asterisks, match on any string. Also add anchors for a complete match.
                        if ignore_case:
                            value_pattern = re.compile(value, re.IGNORECASE)
                        else:
                            value_pattern = re.compile(value)

                        if key == "id":
                            if not value_pattern.match(container.getId()):
                                matches_container = False
                            continue
                        elif key == "name":
                            if not value_pattern.match(container.getName()):
                                matches_container = False
                            continue
                        elif key == "definition":
                            try:
                                if not value_pattern.match(container.getDefinition().getId()):
                                    matches_container = False
                                continue
                            except AttributeError:  # Only instanceContainers have a get definition. We can ignore all others.
                                pass

                        if not value_pattern.match(str(container.getMetaDataEntry(key))):
                            matches_container = False
                    elif not ignore_case:
                        if key == "id":
                            if value != container.getId():
                                matches_container = False
                            continue
                        elif key == "name":
                            if value != container.getName():
                                matches_container = False
                            continue
                        elif key == "definition":
                            try:
                                if value != container.getDefinition().getId():
                                    matches_container = False
                                continue
                            except AttributeError:  # Only instanceContainers have a get definition. We can ignore all others.
                                pass

                        if value != str(container.getMetaDataEntry(key)):
                            matches_container = False
                    else:
                        if key == "id":
                            if value.lower() != container.getId().lower():
                                matches_container = False
                            continue
                        elif key == "name":
                            if value.lower() != container.getName().lower():
                                matches_container = False
                            continue
                        elif key == "definition":
                            try:
                                if value.lower() != container.getDefinition().getId().lower():
                                    matches_container = False
                                continue
                            except AttributeError:  # Only instanceContainers have a get definition. We can ignore all others.
                                pass

                        if value.lower() != str(container.getMetaDataEntry(key)).lower():
                            matches_container = False
                except TypeError: #Value was not a string.
                    if key == "id" or key == "name" or key == "definition":
                        matches_container = False
                        continue
                    elif key == "read_only":
                        try:
                            if value != container.isReadOnly():
                                matches_container = False
                            continue
                        except AttributeError:
                            pass

                    if value != container.getMetaDataEntry(key):
                        matches_container = False
                    continue

            if matches_container:
                containers.append(container)

        return containers

    ##  This is a small convenience to make it easier to support complex structures in ContainerStacks.
    def getEmptyInstanceContainer(self) -> InstanceContainer:
        return self._emptyInstanceContainer

    ##  Load all available definition containers, instance containers and
    #   container stacks.
    #
    #   \note This method does not clear the internal list of containers. This means that any containers
    #   that were already added when the first call to this method happened will not be re-added.
    def load(self) -> None:
        files = []
        for resource_type in self._resource_types:
            resources = Resources.getAllResourcesOfType(resource_type)

            try:
                resource_storage_path = Resources.getStoragePathForType(resource_type)
            except UnsupportedStorageTypeError:
                resource_storage_path = ""

            # Pre-process the list of files to insert relevant data
            # Most importantly, we need to ensure the loading order is DefinitionContainer, InstanceContainer, ContainerStack
            for path in resources:
                mime = MimeTypeDatabase.getMimeTypeForFile(path)
                container_type = self.__mime_type_map.get(mime.name)
                if not container_type:
                    Logger.log("w", "Could not determine container type for file %s, ignoring", path)
                    continue

                type_priority = 2

                if issubclass(container_type, DefinitionContainer):
                    type_priority = 0

                if issubclass(container_type, InstanceContainer):
                    type_priority = 1

                # Since we have the mime type and resource type here, process these two properties so we do not
                # need to look up mime types etc. again.
                container_id = urllib.parse.unquote_plus(mime.stripExtension(os.path.basename(path)))
                read_only = os.path.realpath(os.path.dirname(path)) != os.path.realpath(resource_storage_path)

                files.append((type_priority, container_id, path, read_only, container_type))

        # Sort the list of files by type_priority so we can ensure correct loading order.
        files = sorted(files, key = lambda i: i[0])

        for _, container_id, file_path, read_only, container_type in files:
            if container_id in self._id_container_cache:
                Logger.log("c", "Found a container with a duplicate ID: %s", container_id)
                Logger.log("c", "Existing container is %s, trying to load %s from %s", self._id_container_cache[container_id], container_type, file_path)
                continue

            try:
                if issubclass(container_type, DefinitionContainer):
                    definition = self._loadCachedDefinition(container_id, file_path)
                    if definition:
                        self.addContainer(definition)
                        continue

                new_container = container_type(container_id)
                with open(file_path, encoding = "utf-8") as f:
                    new_container.deserialize(f.read())
                new_container.setReadOnly(read_only)
                new_container.setPath(file_path)

                if issubclass(container_type, DefinitionContainer):
                    self._saveCachedDefinition(new_container)

                self.addContainer(new_container)
            except Exception as e:
                Logger.logException("e", "Could not deserialize container %s", container_id)

<<<<<<< HEAD
    def addContainer(self, container: ContainerInterface) -> None:
=======
    @UM.FlameProfiler.profile
    def addContainer(self, container):
>>>>>>> a4b5352b
        containers = self.findContainers(container_type = container.__class__, id = container.getId())
        if containers:
            Logger.log("w", "Container of type %s and id %s already added", repr(container.__class__), container.getId())
            return

        self._containers.append(container)
        self._id_container_cache[container.getId()] = container
        self.containerAdded.emit(container)

<<<<<<< HEAD
    def removeContainer(self, container_id: str) -> None:
=======
    @UM.FlameProfiler.profile
    def removeContainer(self, container_id):
>>>>>>> a4b5352b
        containers = self.findContainers(None, id = container_id)
        if containers:
            container = containers[0]

            self._containers.remove(container)
            del self._id_container_cache[container.getId()]
            self._deleteFiles(container)
            self.containerRemoved.emit(container)

            Logger.log("d", "Removed container %s", container.getId())

        else:
            Logger.log("w", "Could not remove container with id %s, as no container with that ID is known", container_id)

    @UM.FlameProfiler.profile
    def renameContainer(self, container_id, new_name, new_id = None):
        Logger.log("d", "Renaming container %s to %s", container_id, new_name)
        containers = self.findContainers(None, id = container_id)
        if not containers:
            Logger.log("w", "Unable to rename container %s, because it does not exist", container_id)
            return

        container = containers[0]

        if new_name == container.getName():
            Logger.log("w", "Unable to rename container %s, because the name (%s) didn't change", container_id, new_name)
            return

        # Remove all files relating to the old container
        self._deleteFiles(container)
        self.containerRemoved.emit(container)

        container.setName(new_name)
        if new_id:
            del self._id_container_cache[container._id]
            container._id = new_id
            self._id_container_cache[container._id] = container # Keep cache up-to-date.

        self.containerAdded.emit(container)

    def saveAll(self) -> None:
        for instance in self.findInstanceContainers():
            if not instance.isDirty():
                continue

            try:
                data = instance.serialize()
            except NotImplementedError:
                # Serializing is not supported so skip this container
                continue
            except Exception:
                Logger.logException("e", "An exception occurred trying to serialize container %s", instance.getId())
                continue

            mime_type = self.getMimeTypeForContainer(type(instance))
            file_name = urllib.parse.quote_plus(instance.getId()) + "." + mime_type.preferredSuffix
            path = Resources.getStoragePath(Resources.InstanceContainers, file_name)
            with SaveFile(path, "wt") as f:
                f.write(data)

        for stack in self.findContainerStacks():
            if not stack.isDirty():
                continue

            try:
                data = stack.serialize()
            except NotImplementedError:
                # Serializing is not supported so skip this container
                continue
            except Exception:
                Logger.logException("e", "An exception occurred trying to serialize container %s", stack.getId())
                continue

            mime_type = self.getMimeTypeForContainer(type(stack))
            file_name = urllib.parse.quote_plus(stack.getId()) + "." + mime_type.preferredSuffix
            path = Resources.getStoragePath(Resources.ContainerStacks, file_name)
            with SaveFile(path, "wt") as f:
                f.write(data)

        for definition in self.findDefinitionContainers():
            try:
                data = definition.serialize()
            except NotImplementedError:
                # Serializing is not supported so skip this container
                continue
            except Exception:
                Logger.logException("e", "An exception occurred trying to serialize container %s", definition.getId())
                continue

            mime_type = self.getMimeTypeForContainer(type(definition))
            file_name = urllib.parse.quote_plus(definition.getId()) + "." + mime_type.preferredSuffix
            path = Resources.getStoragePath(Resources.DefinitionContainers, file_name)
            with SaveFile(path, "wt") as f:
                f.write(data)

    ##  Creates a new unique name for a container that doesn't exist yet.
    #
    #   It tries if the original name you provide exists, and if it doesn't
    #   it'll add a " #1" or " #2" after the name to make it unique.
    #
    #   \param original The original name that may not be unique.
    #   \return A unique name that looks a lot like the original but may have
    #   a number behind it to make it unique.
    def uniqueName(self, original: str) -> str:
        name = original.strip()

        num_check = re.compile(r"(.*?)\s*#\d+$").match(name)
        if num_check: #There is a number in the name.
            name = num_check.group(1) #Filter out the number.

        if not name: #Wait, that deleted everything!
            name = "Profile"
        elif not self.findContainers(id = name, ignore_case = True) and not self.findContainers(name = name):
            return original.strip()

        unique_name = name
        i = 1
        while self.findContainers(id = unique_name, ignore_case = True) or self.findContainers(name = unique_name): #A container already has this name.
            i += 1 #Try next numbering.
            unique_name = "%s #%d" % (name, i) #Fill name like this: "Extruder #2".
        return unique_name

    ##  Add a container type that will be used to serialize/deserialize containers.
    #
    #   \param container An instance of the container type to add.
    @classmethod
    def addContainerType(cls, container):
        plugin_id = container.getPluginId()
        cls.__container_types[plugin_id] = container.__class__

        metadata = PluginRegistry.getInstance().getMetaData(plugin_id)
        cls.__mime_type_map[metadata["settings_container"]["mimetype"]] = container.__class__

    ##  Retrieve the mime type corresponding to a certain container type
    #
    #   \param container_type The type of container to get the mime type for.
    #
    #   \return A MimeType object that matches the mime type of the container or None if not found.
    @classmethod
    def getMimeTypeForContainer(cls, container_type):
        mime_type_name = UM.Dictionary.findKey(cls.__mime_type_map, container_type)
        if mime_type_name:
            return MimeTypeDatabase.getMimeType(mime_type_name)

        return None

    ##  Get the container type corresponding to a certain mime type.
    #
    #   \param mime_type The mime type to get the container type for.
    #
    #   \return A class object of a container type that corresponds to the specified mime type or None if not found.
    @classmethod
    def getContainerForMimeType(cls, mime_type):
        return cls.__mime_type_map.get(mime_type.name, None)

    ##  Get all the registered container types
    #
    #   \return A dictionary view object that provides access to the container types.
    #           The key is the plugin ID, the value the container type.
    @classmethod
    def getContainerTypes(cls):
        return cls.__container_types.items()

    # Remove all files related to a container located in a storage path
    #
    # Since we cannot assume we can write to any other path, we can only support removing from
    # a storage path. This effectively "resets" a container that is located in another resource
    # path.
    def _deleteFiles(self, container):
        for resource_type in self._resource_types:
            mime_type_name = ""
            for name, container_type in self.__mime_type_map.items():
                if container_type == container.__class__:
                    mime_type_name = name
                    break
            else:
                return

            mime_type = MimeTypeDatabase.getMimeType(mime_type_name)

            for suffix in mime_type.suffixes:
                try:
                    path = Resources.getStoragePath(resource_type, urllib.parse.quote_plus(container.getId()) + "." + suffix)
                    if os.path.isfile(path):
                        os.remove(path)
                except Exception:
                    continue

    # Load a binary cached version of a DefinitionContainer
    def _loadCachedDefinition(self, definition_id, path):
        try:
            cache_path = Resources.getPath(Resources.Cache, "definitions", self.getApplication().getVersion(), definition_id)

            cache_mtime = os.path.getmtime(cache_path)
            definition_mtime = os.path.getmtime(path)

            if definition_mtime > cache_mtime:
                # The definition is newer than the cached version, so ignore the cached version.
                Logger.log("d", "Definition file %s is newer than cache, ignoring cached version", path)
                return None

            definition = None
            with open(cache_path, "rb") as f:
                definition = pickle.load(f)

            for file_path in definition.getInheritedFiles():
                if os.path.getmtime(file_path) > cache_mtime:
                    Logger.log("d", "Definition file %s is newer than cache, ignoring cached version", file_path)
                    return None

            return definition
        except FileNotFoundError:
            return None
        except Exception as e:
            # We could not load a cached version for some reason. Ignore it.
            Logger.logException("d", "Could not load cached definition for %s", path)
            return None

    # Store a cached version of a DefinitionContainer
    def _saveCachedDefinition(self, definition):
        cache_path = Resources.getStoragePath(Resources.Cache, "definitions", self.getApplication().getVersion(), definition.id)

        # Ensure the cache path exists
        os.makedirs(os.path.dirname(cache_path), exist_ok=True)

        with open(cache_path, "wb") as f:
            pickle.dump(definition, f)

    ##  Get the lock filename including full path
    #   Dependent on when you call this function, Resources.getConfigStoragePath may return different paths
    def getLockFilename(self):
        return Resources.getStoragePath(Resources.Resources, CONFIG_LOCK_FILENAME)

    ##  Contextmanager to create a lock file and remove it afterwards.
    def lockFile(self):
        return LockFile(
            self.getLockFilename(),
            timeout = 10,
            wait_msg = "Waiting for lock file in local config dir to disappear..."
            )

    ##  Get the singleton instance for this class.
    @classmethod
    def getInstance(cls):
        # Note: Explicit use of class name to prevent issues with inheritance.
        if ContainerRegistry.__instance is None:
            ContainerRegistry.__instance = cls()
        return ContainerRegistry.__instance

    @classmethod
    def setApplication(cls, application):
        cls.__application = application

    @classmethod
    def getApplication(cls):
        return cls.__application

    __application = None    # type: Application
    __instance = None  # type: ContainerRegistry

    __container_types = {
        "definition": DefinitionContainer,
        "instance": InstanceContainer,
        "stack": ContainerStack,
    }

    __mime_type_map = {
        "application/x-uranium-definitioncontainer": DefinitionContainer,
        "application/x-uranium-instancecontainer": InstanceContainer,
        "application/x-uranium-containerstack": ContainerStack,
        "application/x-uranium-extruderstack": ContainerStack
    }

PluginRegistry.addType("settings_container", ContainerRegistry.addContainerType)

class _EmptyInstanceContainer(InstanceContainer):
    def isDirty(self) -> bool:
        return False

    def isReadOnly(self) -> bool:
        return True

    def getProperty(self, key, property_name):
        return None

    def setProperty(self, key, property_name, property_value, container = None):
        Logger.log("e", "Setting property %s of container %s which should remain empty", key, self.getName())
        return

    def serialize(self) -> str:
        return "[general]\n version = 2\n name = empty\n definition = fdmprinter\n"<|MERGE_RESOLUTION|>--- conflicted
+++ resolved
@@ -87,12 +87,8 @@
     #
     #   \return A list of containers matching the search criteria, or an empty
     #   list if nothing was found.
-<<<<<<< HEAD
+    @UM.FlameProfiler.profile
     def findContainers(self, container_type = None, ignore_case = False, **kwargs) -> List[ContainerInterface]:
-=======
-    @UM.FlameProfiler.profile
-    def findContainers(self, container_type = None, ignore_case = False, **kwargs):
->>>>>>> a4b5352b
         containers = []
 
         if len(kwargs) == 1 and "id" in kwargs:
@@ -270,12 +266,8 @@
             except Exception as e:
                 Logger.logException("e", "Could not deserialize container %s", container_id)
 
-<<<<<<< HEAD
+    @UM.FlameProfiler.profile
     def addContainer(self, container: ContainerInterface) -> None:
-=======
-    @UM.FlameProfiler.profile
-    def addContainer(self, container):
->>>>>>> a4b5352b
         containers = self.findContainers(container_type = container.__class__, id = container.getId())
         if containers:
             Logger.log("w", "Container of type %s and id %s already added", repr(container.__class__), container.getId())
@@ -285,12 +277,8 @@
         self._id_container_cache[container.getId()] = container
         self.containerAdded.emit(container)
 
-<<<<<<< HEAD
+    @UM.FlameProfiler.profile
     def removeContainer(self, container_id: str) -> None:
-=======
-    @UM.FlameProfiler.profile
-    def removeContainer(self, container_id):
->>>>>>> a4b5352b
         containers = self.findContainers(None, id = container_id)
         if containers:
             container = containers[0]
