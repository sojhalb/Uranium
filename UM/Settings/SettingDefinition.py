# Copyright (c) 2017 Ultimaker B.V.
# Uranium is released under the terms of the AGPLv3 or higher.

import ast
import json
import enum
import collections
import re
from typing import Any, List, Dict, Callable, Match, Set, Union

from UM.Logger import Logger
from UM.Settings.Interfaces import DefinitionContainerInterface
from UM.i18n import i18nCatalog

MYPY = False
if MYPY:
    from UM.Settings.SettingRelation import SettingRelation

from . import SettingFunction
from UM.Settings.Validator import Validator


##  Type of definition property.
#
#   This enum describes the possible types for a supported definition property.
#   For more information about supported definition properties see SettingDefinition
#   and SettingDefinition::addSupportedProperty().
class DefinitionPropertyType(enum.IntEnum):
    Any = 1  ## Any value.
    String = 2  ## Value is always converted to string.
    TranslatedString = 3  ## Value is converted to string then passed through an i18nCatalog object to get a translated version of that string.
    Function = 4  ## Value is a python function. It is passed to SettingFunction's constructor which will parse and analyze it.

## Conversion of string to float.
def _toFloatConversion(value: str) -> float:
    ## Ensure that all , are replaced with . (so they are seen as floats)
    value = value.replace(",", ".")

    def stripLeading0(matchobj: Match[str]) -> str:
        return matchobj.group(0).lstrip("0")

    ## Literal eval does not like "02" as a value, but users see this as "2".
    ## We therefore look numbers with leading "0", provided they are not used in variable names
    ## example: "test02 * 20" should not be changed, but "test * 02 * 20" should be changed (into "test * 2 * 20")
    regex_pattern = '(?<!\.|\w|\d)0+(\d+)'
    value = re.sub(regex_pattern, stripLeading0, value)

    try:
        return ast.literal_eval(value)
    except:
        return 0

##  Defines a single Setting with its properties.
#
#   This class defines a single Setting with all its properties. This class is considered immutable,
#   the only way to change it is using deserialize(). Should any state need to be stored for a definition,
#   create a SettingInstance pointing to the definition, then store the value in that instance.
#
#   == Supported Properties
#
#   The SettingDefinition class contains a concept of "supported properties". These are properties that
#   are supported when serializing or deserializing a setting. These properties are defined through the
#   addSupportedProperty() method. Each property needs a name and a type. In addition, there are two
#   optional boolean value to indicate whether the property is "required" and whether it is "read only".
#   Currently, four types of supported properties are defined. Please DefinitionPropertyType for a description
#   of these types.
#
#   Required properties are properties that should be present when deserializing a setting. If the property
#   is not present, an error will be raised. Read-only properties are properties that should never change
#   after creating a SettingDefinition. This means they cannot be stored in a SettingInstance object.
class SettingDefinition:
    ##  Construcutor
    #
    #   \param key \type{string} The unique, machine readable/writable key to use for this setting.
    #   \param container \type{DefinitionContainerInterface} The container of this setting. Defaults to None.
    #   \param parent \type{SettingDefinition} The parent of this setting. Defaults to None.
    #   \param i18n_catalog \type{i18nCatalog} The translation catalog to use for this setting. Defaults to None.
    def __init__(self, key: str, container: DefinitionContainerInterface = None, parent: "SettingDefinition" = None, i18n_catalog: i18nCatalog = None) -> None:
        super().__init__()

        self._key = key
        self._container = container
        self._parent = parent

        self._i18n_catalog = i18n_catalog

        self._children = []     # type: List[SettingDefinition]
        self._relations = []    # type: List[SettingRelation]

        # Cached set of keys of ancestors. Used for fast lookups of ancestors.
        self.__ancestors = set() # type: Set[str]

        # Cached set of key - definition pairs of descendants. Used for fast lookup of descendants by key.
        self.__descendants = {} # type: Dict[str, "SettingDefinition"]

        self.__property_values = {} # type: Dict[str, Any]

    ##  Override __getattr__ to provide access to definition properties.
    def __getattr__(self, name: str) -> Any:
        if name in self.__property_definitions:
            if name in self.__property_values:
                return self.__property_values[name]
            else:
                return self.__property_definitions[name]["default"]

        raise AttributeError("'SettingDefinition' object has no attribute '{0}'".format(name))

    ##  Override __setattr__ to enforce invariant status of definition properties.
    def __setattr__(self, name: str, value: Any) -> None:
        if name in self.__property_definitions:
            raise NotImplementedError("Setting of property {0} not supported".format(name))

        super().__setattr__(name, value)

    ##  The key of this setting.
    #
    #   \return \type{string}
    @property
    def key(self) -> str:
        return self._key

    ##  The container of this setting.
    #
    #   \return
    @property
    def container(self) -> DefinitionContainerInterface:
        return self._container

    ##  The parent of this setting.
    #
    #   \return \type{SettingDefinition}
    @property
    def parent(self) -> "SettingDefinition":
        return self._parent

    ##  A list of children of this setting.
    #
    #   \return \type{list<SettingDefinition>}
    @property
    def children(self) -> List["SettingDefinition"]:
        return self._children

    ##  A list of SettingRelation objects of this setting.
    #
    #   \return \type{list<SettingRelation>}
    @property
    def relations(self) -> List["SettingRelation"]:
        return self._relations

    ##  Serialize this setting to a string.
    #
    #   \return \type{string} A serialized representation of this setting.
    def serialize(self) -> str:
        pass

    ##  Gets the key of this setting definition and of all its descendants.
    #
    #   \return A set of the key in this definition and all its descendants.
    def getAllKeys(self) -> Set[str]:
        keys = set()
        keys.add(self.key)
        for child in self.children:
            keys |= child.getAllKeys() #Recursively get all keys of all descendants.
        return keys

    ##  Serialize this setting to a dict.
    #
    #   \return \type{dict} A representation of this setting definition.
    def serialize_to_dict(self) -> Dict[str, Any]:
        result = {}     # type: Dict[str, Any]
        result["label"] = self.key

        result["children"] = {}
        for child in self.children:
            result["children"][child.key] = child.serialize_to_dict()

        for key, value in self.__property_values.items():
            result[key] = str(value)

        return result

    ##  Deserialize this setting from a string or dict.
    #
    #   \param serialized \type{string or dict} A serialized representation of this setting.
    def deserialize(self, serialized: Union[str, Dict[str, Any]]) -> None:
        if isinstance(serialized, dict):
            self._deserialize_dict(serialized)
        else:
            parsed = json.loads(serialized, object_pairs_hook=collections.OrderedDict)
            self._deserialize_dict(parsed)

    ##  Get a child by key
    #
    #   \param key \type{string} The key of the child to get.
    #
    #   \return \type{SettingDefinition} The child with the specified key or None if not found.
    def getChild(self, key: str) -> "SettingDefinition":
        if not self.__descendants:
            self.__descendants = self._updateDescendants()

        if key in self.__descendants:
            child = self.__descendants[key]
            if child not in self._children:
                # Descendants includes children-of-children etc. so we need to make sure we only return direct children.
                return None

            return child

        return None

    ## Check if this setting definition matches the provided criteria.
    #   \param kwargs \type{dict} A dictionary of keyword arguments that need to match its attributes.
    def matchesFilter(self, **kwargs: Any) -> bool:

        # First check for translated labels.
        keywords = kwargs.copy()
        if "i18n_label" in keywords:
            try:
                property_value = getattr(self, "label")
            except AttributeError:
                # If we do not have the attribute, we do not match
                return False

            if "i18n_catalog" in keywords:
                catalog = keywords["i18n_catalog"]
                if catalog:
                    property_value = catalog.i18nc(self._key + " label", property_value)

            value = keywords["i18n_label"]
            del keywords["i18n_label"]
            if not isinstance(value, str):
                return False
            if value != property_value:
                if "*" not in value:
                    return False

                value = value.strip("* ").lower()
                if value not in property_value.lower():
                    return False

        if "i18n_catalog" in keywords:
            del keywords["i18n_catalog"]

        # Normal attribute matching
        for key in keywords:
            try:
                property_value = getattr(self, key)
            except AttributeError:
                # If we do not have the attribute, we do not match
                return False

            value = kwargs[key]
            if property_value == value:
                # If the value matches with the expected value, we match for this property and should
                # continue with the other properties.
                # We do this check first so we can avoid the costly wildcard matching for situations where
                # we do not need to perform wildcard matching anyway.
                continue

            if isinstance(value, str):
                if not isinstance(property_value, str):
                    # If value is a string but the actual property value is not there is no situation where we
                    # will match.
                    return False

                if "*" not in value:
                    # If both are strings but there is no wildcard we do not match since we already checked if
                    # both are equal.
                    return False

                value = value.strip("* ").lower()
                if value not in property_value.lower():
                    return False
            else:
                return False

        return True

    ##  Find all definitions matching certain criteria.
    #
    #   This will search this definition and its children for definitions matching the search criteria.
    #
    #   \param kwargs \type{dict} A dictionary of keyword arguments that need to match properties of the children.
    #
    #   \return \type{list} A list of children matching the search criteria. The list will be empty if no children were found.
    def findDefinitions(self, **kwargs: Any) -> List["SettingDefinition"]:
        definitions = []    # type: List["SettingDefinition"]

        if not self.__descendants:
            self.__descendants = self._updateDescendants()

        key = kwargs.get("key")
        if key and not "*" in key:
            # Optimization for the most common situation: finding a setting by key
            if self._key != key and key not in self.__descendants:
                # If the mentioned key is not ourself and not in children, we will never match.
                return []

            if len(kwargs) == 1:
                # If all we are searching for is a key, return either ourself or a value from the descendants.
                if self._key == key:
                    return [self]
                return [self.__descendants[key]]

        if self.matchesFilter(**kwargs):
            definitions.append(self)

        for child in self._children:
            definitions.extend(child.findDefinitions(**kwargs))

        return definitions

    ##  Check whether a certain setting is an ancestor of this definition.
    #
    #   \param key \type{str} The key of the setting to check.
    #
    #   \return True if the specified setting is an ancestor of this definition, False if not.
    def isAncestor(self, key: str) -> bool:
        if not self.__ancestors:
            self.__ancestors = self._updateAncestors()

        return key in self.__ancestors

    ##  Check whether a certain setting is a descendant of this definition.
    #
    #   \param key \type{str} The key of the setting to check.
    #
    #   \return True if the specified setting is a descendant of this definition, False if not.
    def isDescendant(self, key: str) -> bool:
        if not self.__descendants:
            self.__descendants = self._updateDescendants()

        return key in self.__descendants

    ##  Get a set of keys representing the setting's ancestors.
    def getAncestors(self) -> Set[str]:
        if not self.__ancestors:
            self.__ancestors = self._updateAncestors()

        return self.__ancestors

    def __repr__(self) -> str:
        return "<SettingDefinition (0x{0:x}) key={1} container={2}>".format(id(self), self._key, self._container)

    def __eq__(self, other: Any) -> bool:
        if other is None:
            return False

        try:
            if isinstance(other, SettingDefinition):
                return self._key == other.key
            else:
                Logger.log("w", "Trying to compare equality of SettingDefinition and something that is no SettingDefinition.")
        except:  # Has no key. Not the same type of object.
            Logger.log("w", "Trying to compare equality of SettingDefinition and something that is no SettingDefinition.")
            return False

    ##  Define a new supported property for SettingDefinitions.
    #
    #   Since applications may want custom properties in their definitions, most properties are handled
    #   dynamically. This allows the application to define what extra properties it wants to support.
    #   Additionally, it can indicate whether a properties should be considered "required". When a
    #   required property is not missing during deserialization, an AttributeError will be raised.
    #
    #   \param name \type{string} The name of the property to define.
    #   \param property_type \type{DefinitionPropertyType} The type of property.
    #   \param kwargs Keyword arguments. Possible values:
    #   \param required     True if missing the property indicates an error should be raised. Defaults to False.
    #   \param read_only    True if the property should never be set on a SettingInstance. Defaults to False. Note that for Function properties this indicates whether the result of the function should be stored.
    #   \param default      The default value for this property. This will be returned when the specified property is not defined for this definition.
    #   \param depends_on   Key to another property that this property depends on; eg; if that value changes, this value should be re-evaluated.
    @classmethod
    def addSupportedProperty(cls, name: str, property_type: DefinitionPropertyType, required: bool=False, read_only: bool=False, default: Any=None, depends_on: str=None) -> None:
        cls.__property_definitions[name] = {"type": property_type, "required": required, "read_only": read_only,
                                            "default": default, "depends_on": depends_on}

    ##  Get the names of all supported properties.
    #
    #   \param type \type{DefinitionPropertyType} The type of property to get the name of. Defaults to None which means all properties.
    #
    #   \return A list of all the names of supported properties.
    @classmethod
    def getPropertyNames(cls, type: DefinitionPropertyType = None) -> List[str]:
        result = []
        for key, value in cls.__property_definitions.items():
            if not type or value["type"] == type:
                result.append(key)
        return result

    ##  Check if a property with the specified name is defined as a supported property.
    #
    #   \param name \type{string} The name of the property to check if it is supported.
    #
    #   \return True if the property is supported, False if not.
    @classmethod
    def hasProperty(cls, name: str) -> bool:
        return name in cls.__property_definitions

    ##  Get the type of a specified property.
    #
    #   \param name \type{str} The name of the property to find the type of.
    #
    #   \return DefinitionPropertyType corresponding to the type of the property or None if not found.
    @classmethod
    def getPropertyType(cls, name: str) -> DefinitionPropertyType:
        if name in cls.__property_definitions:
            return cls.__property_definitions[name]["type"]

        return None

    ##  Check if the specified property is considered a required property.
    #
    #   Required properties are checked when deserializing a SettingDefinition and if not present an error
    #   will be reported.
    #
    #   \param name \type{string} The name of the property to check if it is required or not.
    #
    #   \return True if the property is supported and is required, False if it is not required or is not part of the list of supported properties.
    @classmethod
    def isRequiredProperty(cls, name: str) -> bool:
        if name in cls.__property_definitions:
            return cls.__property_definitions[name]["required"]
        return False

    ##  Check if the specified property is considered a read-only property.
    #
    #   Read-only properties are properties that cannot have their value set in SettingInstance objects.
    #
    #   \param name \type{string} The name of the property to check if it is read-only or not.
    #
    #   \return True if the property is supported and is read-only, False if it is not required or is not part of the list of supported properties.
    @classmethod
    def isReadOnlyProperty(cls, name: str) -> bool:
        if name in cls.__property_definitions:
            return cls.__property_definitions[name]["read_only"]
        return False

    ##  Check if the specified property depends on another property
    #
    #   The value of certain properties can change if the value of another property changes. This is used to signify that relation.
    #
    #   \param name \type{string} The name of the property to check if it depends on another setting.
    #
    #   \return \type{string} The property it depends on or None if it does not depend on another property.
    @classmethod
    def dependsOnProperty(cls, name: str) -> str:
        if name in cls.__property_definitions:
            return cls.__property_definitions[name]["depends_on"]
        return None

    ##  Add a new setting type to the list of accepted setting types.
    #
    #   \param type_name The name of the new setting type.
    #   \param from_string A function to call that converts to a proper value of this type from a string.
    #   \param to_string A function that converts a value of this type to a string.
    #
    @classmethod
    def addSettingType(cls, type_name: str, from_string: Callable[[str], Any], to_string: Callable[[Any],str], validator: Validator = None) -> None:
        cls.__type_definitions[type_name] = { "from": from_string, "to": to_string, "validator": validator }

    ##  Convert a string to a value according to a setting type.
    #
    #   \param type_name \type{string} The name of the type to convert to.
    #   \param string_value \type{string} The string to convert.
    #
    #   \return The string converted to a proper value.
    #
    #   \exception ValueError Raised when the specified type does not exist.
    @classmethod
    def settingValueFromString(cls, type_name: str, string_value: str) -> Any:
        if type_name not in cls.__type_definitions:
            raise ValueError("Unknown setting type {0}".format(type_name))

        convert_function = cls.__type_definitions[type_name]["to"]
        if convert_function:
            return convert_function(string_value)

        return string_value

    ##  Convert a setting value to a string according to a setting type.
    #
    #   \param type_name \type{string} The name of the type to convert from.
    #   \param value The value to convert.
    #
    #   \return \type{string} The specified value converted to a string.
    #
    #   \exception ValueError Raised when the specified type does not exist.
    @classmethod
    def settingValueToString(cls, type_name: str, value: Any) -> str:
        if type_name not in cls.__type_definitions:
            raise ValueError("Unknown setting type {0}".format(type_name))

        convert_function = cls.__type_definitions[type_name]["from"]
        if convert_function:
            return convert_function(value)

        return value

    ##  Get the validator type for a certain setting type.
    @classmethod
    def getValidatorForType(cls, type_name: str) -> Callable[[str],Validator]:
        if type_name not in cls.__type_definitions:
            raise ValueError("Unknown setting type {0}".format(type_name))

        return cls.__type_definitions[type_name]["validator"]

    ## protected:

    # Deserialize from a dictionary
    def _deserialize_dict(self, serialized: Dict[str, Any]) -> None:
        self._children = []
        self._relations = []

        for key, value in serialized.items():
            if key == "children":
                for child_key, child_dict in value.items():
                    child = SettingDefinition(child_key, self._container, self, self._i18n_catalog)
                    child.deserialize(child_dict)
                    self._children.append(child)
                continue

            if key not in self.__property_definitions:
                Logger.log("w", "Unrecognised property %s in setting %s", key, self._key)
                continue

            if key == "type":
                if value not in self.__type_definitions:
                    raise ValueError("Type {0} is not a correct setting type".format(value))

            if self.__property_definitions[key]["type"] == DefinitionPropertyType.Any:
                self.__property_values[key] = value
            elif self.__property_definitions[key]["type"] == DefinitionPropertyType.String:
                self.__property_values[key] = str(value)
            elif self.__property_definitions[key]["type"] == DefinitionPropertyType.TranslatedString:
                self.__property_values[key] = self._i18n_catalog.i18n(str(value)) if self._i18n_catalog is not None else value
            elif self.__property_definitions[key]["type"] == DefinitionPropertyType.Function:
                self.__property_values[key] = SettingFunction.SettingFunction(str(value))
            else:
                Logger.log("w", "Unknown DefinitionPropertyType (%s) for key %s", key, self.__property_definitions[key]["type"])

        for key in filter(lambda i: self.__property_definitions[i]["required"], self.__property_definitions):
            if key not in self.__property_values:
                raise AttributeError("Setting {0} is missing required property {1}".format(self._key, key))

        self.__ancestors = self._updateAncestors()
        self.__descendants = self._updateDescendants()

    def _updateAncestors(self) -> Set[str]:
        result = set()  # type: Set[str]

        parent = self._parent
        while parent:
            result.add(parent.key)
            parent = parent.parent

        return result

    def _updateDescendants(self, definition: "SettingDefinition" = None) -> Dict[str, "SettingDefinition"]:
        result = {}

        if not definition:
            definition = self

        for child in definition.children:
            result[child.key] = child
            result.update(self._updateDescendants(child))

        return result

    __property_definitions = {
        # The name of the setting. Only used for display purposes.
        "label": {"type": DefinitionPropertyType.TranslatedString, "required": True, "read_only": True, "default": "", "depends_on" : None},
        # The type of setting. Can be any one of the types defined.
        "type": {"type": DefinitionPropertyType.String, "required": True, "read_only": True, "default": "", "depends_on" : None},
        # An optional icon that can be displayed for the setting.
        "icon": {"type": DefinitionPropertyType.String, "required": False, "read_only": True, "default": "", "depends_on" : None},
        # A string describing the unit used for the setting. This is only used for display purposes at the moment.
        "unit": {"type": DefinitionPropertyType.String, "required": False, "read_only": True, "default": "", "depends_on" : None},
        # A description of what the setting does. Used for display purposes.
        "description": {"type": DefinitionPropertyType.TranslatedString, "required": True, "read_only": True, "default": "", "depends_on" : None},
        # A description of what is wrong when the setting has a warning validation state. Used for display purposes.
        "warning_description": {"type": DefinitionPropertyType.TranslatedString, "required": False, "read_only": True, "default": "", "depends_on" : None},
        # A description of what is wrong when the setting has an error validation state. Used for display purposes.
        "error_description": {"type": DefinitionPropertyType.TranslatedString, "required": False, "read_only": True, "default": "", "depends_on" : None},
        # The default value of the setting. Used when no value function is defined.
        "default_value": {"type": DefinitionPropertyType.Any, "required": False, "read_only": True,  "default": 0, "depends_on" : None},
        # A function used to calculate the value of the setting.
        "value": {"type": DefinitionPropertyType.Function, "required": False, "read_only": False,  "default": None, "depends_on" : None},
        # A function that should evaluate to a boolean to indicate whether or not the setting is enabled.
        "enabled": {"type": DefinitionPropertyType.Function, "required": False, "read_only": False, "default": True, "depends_on": None},
        # A function that calculates the minimum value for this setting. If the value is less than this, validation will indicate an error.
        "minimum_value": {"type": DefinitionPropertyType.Function, "required": False, "read_only": False, "default": None, "depends_on" : None},
        # A function that calculates the maximum value for this setting. If the value is more than this, validation will indicate an error.
        "maximum_value": {"type": DefinitionPropertyType.Function, "required": False, "read_only": False, "default": None, "depends_on" : None},
        # A function that calculates the minimum warning value for this setting. If the value is less than this, validation will indicate a warning.
        "minimum_value_warning": {"type": DefinitionPropertyType.Function, "required": False, "read_only": False, "default": None, "depends_on" : None},
        # A function that calculates the maximum warning value for this setting. If the value is more than this, validation will indicate a warning.
        "maximum_value_warning": {"type": DefinitionPropertyType.Function, "required": False, "read_only": False, "default": None, "depends_on" : None},
        # A dictionary of key-value pairs that provide the options for an enum type setting. The key is the actual value, the value is a translated display string.
        "options": {"type": DefinitionPropertyType.Any, "required": False, "read_only": True, "default": {}, "depends_on" : None},
        # Optional comments that apply to the setting. Will be ignored.
        "comments": {"type": DefinitionPropertyType.String, "required": False, "read_only": True, "default": "", "depends_on" : None}
<<<<<<< HEAD
    }   # type: Dict[str, Dict[str, Any]]

    __type_definitions = {
        # An integer value
        "int": {"from": lambda v: str(v) if v is not None else "", "to": ast.literal_eval, "validator": Validator},
=======
    }

    ##  Conversion from string to integer.
    #
    #   \param value The string representation of an integer.
    def _toIntConversion(value):
        try:
            return ast.literal_eval(value)
        except SyntaxError:
            return 0

    ## Conversion of string to float.
    def _toFloatConversion(value):
        ## Ensure that all , are replaced with . (so they are seen as floats)
        value = value.replace(",", ".")

        def stripLeading0(matchobj):
            return matchobj.group(0).lstrip("0")

        ## Literal eval does not like "02" as a value, but users see this as "2".
        ## We therefore look numbers with leading "0", provided they are not used in variable names
        ## example: "test02 * 20" should not be changed, but "test * 02 * 20" should be changed (into "test * 2 * 20")
        regex_pattern = '(?<!\.|\w|\d)0+(\d+)'
        value = re.sub(regex_pattern, stripLeading0 ,value)

        try:
            return ast.literal_eval(value)
        except:
            return 0

    __type_definitions = {
        # An integer value
        "int": {"from": lambda v: str(v) if v is not None else "", "to": _toIntConversion, "validator": Validator.Validator},
>>>>>>> 336f5615
        # A boolean value
        "bool": {"from": str, "to": ast.literal_eval, "validator": None},
        # Special case setting; Doesn't have a value. Display purposes only.
        "category": {"from": None, "to": None, "validator": None},
        # A string value
        "str": {"from": None, "to": None, "validator": None},
        # An enumeration
        "enum": {"from": None, "to": None, "validator": None},
        # A floating point value
        "float": {"from": lambda v: str(round(v, 4)) if v is not None else "", "to": _toFloatConversion, "validator": Validator},
        # A list of 2D points
        "polygon": {"from": str, "to": ast.literal_eval, "validator": None},
        # A list of polygons
        "polygons": {"from": str, "to": ast.literal_eval, "validator": None},
        # A 3D point
        "vec3": {"from": None, "to": None, "validator": None},
    }   # type: Dict[str, Dict[str, Any]]
<|MERGE_RESOLUTION|>--- conflicted
+++ resolved
@@ -600,14 +600,7 @@
         "options": {"type": DefinitionPropertyType.Any, "required": False, "read_only": True, "default": {}, "depends_on" : None},
         # Optional comments that apply to the setting. Will be ignored.
         "comments": {"type": DefinitionPropertyType.String, "required": False, "read_only": True, "default": "", "depends_on" : None}
-<<<<<<< HEAD
     }   # type: Dict[str, Dict[str, Any]]
-
-    __type_definitions = {
-        # An integer value
-        "int": {"from": lambda v: str(v) if v is not None else "", "to": ast.literal_eval, "validator": Validator},
-=======
-    }
 
     ##  Conversion from string to integer.
     #
@@ -640,7 +633,6 @@
     __type_definitions = {
         # An integer value
         "int": {"from": lambda v: str(v) if v is not None else "", "to": _toIntConversion, "validator": Validator.Validator},
->>>>>>> 336f5615
         # A boolean value
         "bool": {"from": str, "to": ast.literal_eval, "validator": None},
         # Special case setting; Doesn't have a value. Display purposes only.
