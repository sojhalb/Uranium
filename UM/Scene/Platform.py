--- conflicted
+++ resolved
@@ -40,28 +40,16 @@
             self.setMeshData(None)
 
         app = Application.getInstance()
-<<<<<<< HEAD
         self._machine_instance = app.getMachineManager().getActiveMachineInstance()
         if self._machine_instance:
+            meshData = None
             mesh = self._machine_instance.getMachineDefinition().getPlatformMesh()
-            if not mesh:
-                mesh = "" # Dirty hack to ensure that if no mesh is set it doesn't crash.
-
-            self.setMeshData(app.getMeshFileHandler().read(Resources.getPath(Resources.Meshes, mesh), center = False).getMeshData())
-            self._texture = self._machine_instance.getMachineDefinition().getPlatformTexture()
-=======
-        self._settings = app.getActiveMachine()
-        if self._settings:
-            meshData = None
-            mesh = self._settings.getPlatformMesh()
             if mesh:
-                _meshData = app.getMeshFileHandler().read(Resources.getPath(Resources.MeshesLocation, mesh), center = False)
+                _meshData = app.getMeshFileHandler().read(Resources.getPath(Resources.Meshes, mesh), center = False)
                 if _meshData:
                     meshData = _meshData.getMeshData()
             self.setMeshData(meshData)
-
-            self._texture = self._settings.getPlatformTexture()
->>>>>>> 5a712ecf
+            self._texture = self._machine_instance.getMachineDefinition().getPlatformTexture()
 
             if self._material and self._texture:
                 self._material.setUniformTexture("u_texture", Resources.getPath(Resources.Images, self._texture))