--- conflicted
+++ resolved
@@ -290,15 +290,11 @@
         version = old_version
         configuration_type = old_configuration_type
 
-<<<<<<< HEAD
-        mime_type = UM.MimeTypeDatabase.MimeTypeDatabase.getMimeTypeForFile(configuration_file)  # Get the actual MIME type object, from the name.
-=======
         try:
             mime_type = UM.MimeTypeDatabase.getMimeTypeForFile(configuration_file)  # Get the actual MIME type object, from the name.
         except UM.MimeTypeDatabase.MimeTypeNotFoundError:
             return False
 
->>>>>>> a4b5352b
         filenames_without_extension = [self._stripMimeTypeExtension(mime_type, configuration_file)]
 
         #Keep converting the file until it's at one of the current versions.
