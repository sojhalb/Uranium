// Copyright (c) 2015 Ultimaker B.V.
// Cura is released under the terms of the AGPLv3 or higher.

import QtQuick 2.2
import QtQuick.Controls 1.1
import QtQuick.Window 2.1
import QtQuick.Controls.Styles 1.1
import QtQuick.Layouts 1.1
import QtQml 2.2

import UM 1.1 as UM

UM.Dialog
{
    id: base

    property int currentPage: -1;
    property bool lastPage: currentPage == pagesModel.count - 1;
    property bool nextAvailable: false;

    property bool firstRun: false

    title: currentPage != -1 ? pagesModel.get(currentPage).title : ""

    signal nextClicked()
    signal backClicked()

    minimumWidth: UM.Theme.sizes.modal_window_minimum.width
    minimumHeight: UM.Theme.sizes.modal_window_minimum.height

    function appendPage(page, title)
    {
        pagesModel.append({"page": page, "title": title})
    }

    function insertPage(page, title, position)
    {
        pagesModel.insert(position, {"page": page, "title": title})
    }

    function removePage(index)
    {
        pagesModel.remove(index)
    }

    function getPageSource(index)
    {
        //returns the actual source of a page
        return pagesModel.get(index).page
    }

    function getPageCount()
    {
        return pagesModel.count;
    }

    Item
    {
        UM.I18nCatalog { id: catalog; name:"uranium"}
        anchors.fill: parent;

        Rectangle
        {
            id: wizardProgress
            visible: pagesModel.count > 1 ? true : false
            width: visible ? UM.Theme.sizes.wizard_progress.width : 0;
            anchors.top: parent.top
            anchors.bottom: parent.bottom
            color: palette.light

            Component
            {
                id: wizardDelegate
                Item
                {
                    height: childrenRect.height
                    Button
                    {
                        id: progressButton
                        width: wizardProgress.width
                        text: title

                        property bool active: text == pagesModel.get(base.currentPage).title;

                        style: ButtonStyle
                        {
                            background: Rectangle
                            {
                                border.width: 0
                                color: "transparent"
                            }
                            label: Text
                            {
                                id: progressText
                                horizontalAlignment: Text.AlignHCenter
                                wrapMode: Text.Wrap
                                renderType: Text.NativeRendering
                                text: control.text
                                font.underline: control.active || control.hovered ? true : false
                                color: control.active ? palette.text : palette.mid
                            }
                        }
                        onClicked:
                        {
                            for (var i = 0; i < progressList.model.count; i++)
                            {
                                if (progressList.model.get(i).title == title)
                                {
                                   base.currentPage = i
                                   break
                                }
                            }
                        }
                    }
                    Label
                    {
                        id: progressArrow
                        anchors.top: progressButton.bottom
                        x: (wizardProgress.width-progressArrow.width)/2
                        text: "▼"
                        visible: title != pagesModel.get(pagesModel.count - 1).title ? true : false
                        color: palette.mid
                    }
                }
            }
            ListView
            {
                model: ListModel { id: pagesModel; }
                delegate: wizardDelegate

                anchors.fill: parent
                anchors.topMargin: UM.Theme.sizes.default_margin.height
            }
        }

        Loader
        {
            id: pageLoader

            anchors {
                top: parent.top
                bottom: parent.bottom;
                left: wizardProgress.right;
                leftMargin: UM.Theme.sizes.default_margin.width;
                right: parent.right;
            }

            width: parent.width - wizardProgress.width - (2 *  UM.Theme.sizes.default_margin.width)
            source: pagesModel.get(base.currentPage).page;

            Binding {
                target: pageLoader.item;
                property: "wizard";
                value: base;
            }
        }

        Connections
        {
            target: pageLoader.item
            ignoreUnknownSignals: true
            onReloadModel:
            {
                base.wizardModel = newModel
            }
        }

        SystemPalette{ id: palette }
        UM.I18nCatalog { id: catalog; name: "uranium"; }
    }

    rightButtons: [
        Button
        {
            id: backButton
<<<<<<< HEAD
            text: catalog.i18nc("@action:button", "Back");
            iconName: "go-previous";
            enabled: base.currentPage <= 0 ? false : true
=======
            //: Add Printer wizard Button: 'Back'
            text: catalog.i18nc("@action:button","< Back");
            enabled: elementRoot.currentPage <= 0 ? false : true
            visible: elementRoot.firstRun ? false : true
>>>>>>> 5a712ecf
            onClicked:
            {
                base.backClicked()

                if (base.currentPage > 0)
                {
                    base.currentPage -= 1
                }
            }
        },
        Button
        {
            id: nextButton
<<<<<<< HEAD
            text: base.lastPage && !base.nextAvailable ? catalog.i18nc("@action:button", "Finish") : catalog.i18nc("@action:button", "Next")
            iconName: base.lastPage && !base.nextAvailable ? "dialog-ok" : "go-next";
=======
            text:
            {
                if (elementRoot.currentPage < progressList.model.count - 1)
                {
                    //: Add Printer wizard button: 'Next'
                    return catalog.i18nc("@action:button","Next >")
                } else if (elementRoot.currentPage == progressList.model.count - 1)
                {
                    //: Add Printer wizard button: 'Finish'
                    return catalog.i18nc("@action:button","Finish ✓")
                }
            }
>>>>>>> 5a712ecf

            onClicked: {
                base.nextClicked()

                if (!base.lastPage)
                {
                    base.currentPage += 1
                }
                else
                {
                    base.visible = false;
                }
            }
        },
        Button
        {
            id: cancelButton
<<<<<<< HEAD
            text: catalog.i18nc("@action:button", "Cancel")
            iconName: "dialog-cancel";
            onClicked: base.visible = false;
            visible: base.firstRun ? false : true
=======
            //: Add Printer wizard button: "Cancel"
            text: catalog.i18nc("@action:button","Cancel X")
            onClicked:
            {
                elementRoot.wizardModel = createPageModel(elementRoot.wizardPages)
                elementRoot.visible = false
            }
            visible: elementRoot.firstRun ? false : true
>>>>>>> 5a712ecf
        }
    ]
}<|MERGE_RESOLUTION|>--- conflicted
+++ resolved
@@ -173,16 +173,9 @@
         Button
         {
             id: backButton
-<<<<<<< HEAD
             text: catalog.i18nc("@action:button", "Back");
             iconName: "go-previous";
             enabled: base.currentPage <= 0 ? false : true
-=======
-            //: Add Printer wizard Button: 'Back'
-            text: catalog.i18nc("@action:button","< Back");
-            enabled: elementRoot.currentPage <= 0 ? false : true
-            visible: elementRoot.firstRun ? false : true
->>>>>>> 5a712ecf
             onClicked:
             {
                 base.backClicked()
@@ -196,23 +189,8 @@
         Button
         {
             id: nextButton
-<<<<<<< HEAD
             text: base.lastPage && !base.nextAvailable ? catalog.i18nc("@action:button", "Finish") : catalog.i18nc("@action:button", "Next")
             iconName: base.lastPage && !base.nextAvailable ? "dialog-ok" : "go-next";
-=======
-            text:
-            {
-                if (elementRoot.currentPage < progressList.model.count - 1)
-                {
-                    //: Add Printer wizard button: 'Next'
-                    return catalog.i18nc("@action:button","Next >")
-                } else if (elementRoot.currentPage == progressList.model.count - 1)
-                {
-                    //: Add Printer wizard button: 'Finish'
-                    return catalog.i18nc("@action:button","Finish ✓")
-                }
-            }
->>>>>>> 5a712ecf
 
             onClicked: {
                 base.nextClicked()
@@ -230,21 +208,10 @@
         Button
         {
             id: cancelButton
-<<<<<<< HEAD
             text: catalog.i18nc("@action:button", "Cancel")
             iconName: "dialog-cancel";
             onClicked: base.visible = false;
             visible: base.firstRun ? false : true
-=======
-            //: Add Printer wizard button: "Cancel"
-            text: catalog.i18nc("@action:button","Cancel X")
-            onClicked:
-            {
-                elementRoot.wizardModel = createPageModel(elementRoot.wizardPages)
-                elementRoot.visible = false
-            }
-            visible: elementRoot.firstRun ? false : true
->>>>>>> 5a712ecf
         }
     ]
 }