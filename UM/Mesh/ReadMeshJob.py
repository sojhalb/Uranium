# Copyright (c) 2015 Ultimaker B.V.
# Uranium is released under the terms of the AGPLv3 or higher.

from UM.Job import Job
from UM.Application import Application
from UM.Message import Message
from UM.Math.AxisAlignedBox import AxisAlignedBox
from UM.Math.Matrix import Matrix
from UM.Math.Vector import Vector
from UM.Preferences import Preferences
from UM.Logger import Logger
from UM.Mesh.MeshReader import MeshReader

import time
import os.path
import math

from UM.i18n import i18nCatalog
i18n_catalog = i18nCatalog("uranium")

##  A Job subclass that performs mesh loading.
#
#   The result of this Job is a MeshData object.
class ReadMeshJob(Job):
    def __init__(self, filename):
        super().__init__()
        self._filename = filename
        self._handler = Application.getInstance().getMeshFileHandler()

    def getFileName(self):
        return self._filename

    def run(self):
        reader = self._handler.getReaderForFile(self._filename)
        if not reader:
            result_message = Message(i18n_catalog.i18nc("@info:status", "Cannot open file type <filename>{0}</filename>", self._filename), lifetime = 0)
            result_message.show()
            return

        # Give the plugin a chance to display a dialog before showing the loading UI
        pre_read_result = reader.preRead(self._filename)

        if pre_read_result != MeshReader.PreReadResult.accepted:
            if pre_read_result == MeshReader.PreReadResult.failed:
                result_message = Message(i18n_catalog.i18nc("@info:status", "Failed to load <filename>{0}</filename>", self._filename), lifetime = 0)
                result_message.show()
            return

        loading_message = Message(i18n_catalog.i18nc("@info:status", "Loading <filename>{0}</filename>", self._filename), lifetime = 0, dismissable = False)
        loading_message.setProgress(-1)
        loading_message.show()

        Job.yieldThread() # Yield to any other thread that might want to do something else.

        node = None
        try:
            begin_time = time.time()
            node = self._handler.readerRead(reader, self._filename)
            end_time = time.time()
            Logger.log("d", "Loading mesh took %s seconds", end_time - begin_time)
        except:
            Logger.logException("e", "Exception in mesh loader")
        if not node:
            loading_message.hide()

            result_message = Message(i18n_catalog.i18nc("@info:status", "Failed to load <filename>{0}</filename>", self._filename), lifetime = 0)
            result_message.show()
            return

        # Scale down to maximum bounds size if that is available
        if hasattr(Application.getInstance().getController().getScene(), "_maximum_bounds"):
            max_bounds = Application.getInstance().getController().getScene()._maximum_bounds
<<<<<<< HEAD
            node._resetAABB()
            bounding_box = node.getBoundingBox()

            if Preferences.getInstance().getValue("mesh/scale_to_fit") == True or Preferences.getInstance().getValue("mesh/scale_tiny_meshes") == True:
                scale_factor_width = max_bounds.width / bounding_box.width
                scale_factor_height = max_bounds.height / bounding_box.height
                scale_factor_depth = max_bounds.depth / bounding_box.depth
                scale_factor = min(scale_factor_width,scale_factor_height,scale_factor_depth)
                if Preferences.getInstance().getValue("mesh/scale_to_fit") == True and (scale_factor_width < 1 or scale_factor_height < 1 or scale_factor_depth < 1):
                    # Use scale factor to scale large object down
                    pass
                elif Preferences.getInstance().getValue("mesh/scale_tiny_meshes") == True and (scale_factor_width > 100 and scale_factor_height > 100 and scale_factor_depth > 100):
                    # Round scale factor to lower factor of 10 to scale tiny object up (eg convert m to mm units)
                    scale_factor = math.pow(10, math.floor(math.log(scale_factor)/math.log(10)))
                else:
                    scale_factor = 1

                if scale_factor != 1:
                    scale_vector = Vector(scale_factor, scale_factor, scale_factor)
                    display_scale_factor = scale_factor * 100

                    scale_message = Message(i18n_catalog.i18nc("@info:status", "Auto scaled object to {0}% of original size", ("%i" % display_scale_factor)))

                    try:
                        node.scale(scale_vector)
                        scale_message.show()
                    except Exception as e:
                        print(e)
=======

            mesh_data = node.getMeshData()
            if mesh_data:
                bounding_box = mesh_data.getExtents()

                if Preferences.getInstance().getValue("mesh/scale_to_fit") == True or Preferences.getInstance().getValue("mesh/scale_tiny_meshes") == True:
                    scale_factor_width = max_bounds.width / bounding_box.width
                    scale_factor_height = max_bounds.height / bounding_box.height
                    scale_factor_depth = max_bounds.depth / bounding_box.depth
                    scale_factor = min(scale_factor_width,scale_factor_height,scale_factor_depth)
                    if Preferences.getInstance().getValue("mesh/scale_to_fit") == True and (scale_factor_width < 1 or scale_factor_height < 1 or scale_factor_depth < 1):
                        # Use scale factor to scale large object down
                        pass
                    elif Preferences.getInstance().getValue("mesh/scale_tiny_meshes") == True and (scale_factor_width > 100 and scale_factor_height > 100 and scale_factor_depth > 100):
                        # Round scale factor to lower factor of 10 to scale tiny object up (eg convert m to mm units)
                        scale_factor = math.pow(10, math.floor(math.log(scale_factor)/math.log(10)))
                    else:
                        scale_factor = 1

                    if scale_factor != 1:
                        scale_vector = Vector(scale_factor, scale_factor, scale_factor)
                        display_scale_factor = scale_factor * 100

                        scale_message = Message(i18n_catalog.i18nc("@info:status", "Auto scaled object to {0}% of original size", ("%i" % display_scale_factor)))

                        try:
                            node.scale(scale_vector)
                            scale_message.show()
                        except Exception as e:
                            print(e)
>>>>>>> bb09440a
        self.setResult(node)

        loading_message.hide()
        #result_message = Message(i18n_catalog.i18nc("@info:status", "Loaded <filename>{0}</filename>", self._filename))
        #result_message.show()<|MERGE_RESOLUTION|>--- conflicted
+++ resolved
@@ -4,15 +4,12 @@
 from UM.Job import Job
 from UM.Application import Application
 from UM.Message import Message
-from UM.Math.AxisAlignedBox import AxisAlignedBox
-from UM.Math.Matrix import Matrix
 from UM.Math.Vector import Vector
 from UM.Preferences import Preferences
 from UM.Logger import Logger
 from UM.Mesh.MeshReader import MeshReader
 
 import time
-import os.path
 import math
 
 from UM.i18n import i18nCatalog
@@ -70,7 +67,6 @@
         # Scale down to maximum bounds size if that is available
         if hasattr(Application.getInstance().getController().getScene(), "_maximum_bounds"):
             max_bounds = Application.getInstance().getController().getScene()._maximum_bounds
-<<<<<<< HEAD
             node._resetAABB()
             bounding_box = node.getBoundingBox()
 
@@ -99,38 +95,6 @@
                         scale_message.show()
                     except Exception as e:
                         print(e)
-=======
-
-            mesh_data = node.getMeshData()
-            if mesh_data:
-                bounding_box = mesh_data.getExtents()
-
-                if Preferences.getInstance().getValue("mesh/scale_to_fit") == True or Preferences.getInstance().getValue("mesh/scale_tiny_meshes") == True:
-                    scale_factor_width = max_bounds.width / bounding_box.width
-                    scale_factor_height = max_bounds.height / bounding_box.height
-                    scale_factor_depth = max_bounds.depth / bounding_box.depth
-                    scale_factor = min(scale_factor_width,scale_factor_height,scale_factor_depth)
-                    if Preferences.getInstance().getValue("mesh/scale_to_fit") == True and (scale_factor_width < 1 or scale_factor_height < 1 or scale_factor_depth < 1):
-                        # Use scale factor to scale large object down
-                        pass
-                    elif Preferences.getInstance().getValue("mesh/scale_tiny_meshes") == True and (scale_factor_width > 100 and scale_factor_height > 100 and scale_factor_depth > 100):
-                        # Round scale factor to lower factor of 10 to scale tiny object up (eg convert m to mm units)
-                        scale_factor = math.pow(10, math.floor(math.log(scale_factor)/math.log(10)))
-                    else:
-                        scale_factor = 1
-
-                    if scale_factor != 1:
-                        scale_vector = Vector(scale_factor, scale_factor, scale_factor)
-                        display_scale_factor = scale_factor * 100
-
-                        scale_message = Message(i18n_catalog.i18nc("@info:status", "Auto scaled object to {0}% of original size", ("%i" % display_scale_factor)))
-
-                        try:
-                            node.scale(scale_vector)
-                            scale_message.show()
-                        except Exception as e:
-                            print(e)
->>>>>>> bb09440a
         self.setResult(node)
 
         loading_message.hide()
