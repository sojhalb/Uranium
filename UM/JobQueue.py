# Copyright (c) 2015 Ultimaker B.V.
# Uranium is released under the terms of the AGPLv3 or higher.

<<<<<<< HEAD
=======
from UM.Signal import Signal, signalemitter
from UM.Logger import Logger

>>>>>>> f5af654e
import multiprocessing
import threading

from UM.Signal import Signal, SignalEmitter
from UM.Logger import Logger


##  A thread pool and queue manager for Jobs.
#
#   The JobQueue class manages a queue of Job objects and a set of threads that
#   can take things from this queue to process them.
#   \sa Job
@signalemitter
class JobQueue():
    ##  Initialize.
    #
    #   \param thread_count The amount of threads to use. Can be a positive integer or 'auto'.
    #                       When 'auto', the number of threads is based on the number of processors and cores on the machine.
    def __init__(self, thread_count = "auto"): #pylint: disable=bad-whitespace
        if JobQueue._instance is None:
            JobQueue._instance = self
        else:
            raise RuntimeError("Attempted to create multiple instances of JobQueue")

        super().__init__()

        if thread_count == "auto":
            try:
                thread_count = multiprocessing.cpu_count()
            except NotImplementedError:
                thread_count = 0

        if thread_count <= 0:
            thread_count = 2  # Assume we can run at least two threads in parallel.

        self._threads = [_Worker(self) for t in range(thread_count)]

        self._semaphore = threading.Semaphore(0)
        self._jobs = []
        self._jobs_lock = threading.Lock()

        for thread in self._threads:
            thread.daemon = True
            thread.start()

    ##  Add a Job to the queue.
    #
    #   \param job \type{Job} The Job to add.
    def add(self, job):
        with self._jobs_lock:
            self._jobs.append(job)
            self._semaphore.release()

    ##  Remove a waiting Job from the queue.
    #
    #   \param job \type{Job} The Job to remove.
    #
    #   \note If a job has already begun processing it is already removed from the queue
    #   and thus can no longer be cancelled.
    def remove(self, job):
        with self._jobs_lock:
            if job in self._jobs:
                self._jobs.remove(job)

    ##  Emitted whenever a job starts processing.
    #
    #   \param job \type{Job} The job that has started processing.
    jobStarted = Signal()

    ##  Emitted whenever a job has finished processing.
    #
    #   \param job \type{Job} The job that has finished processing.
    jobFinished = Signal()

    ## protected:

    #   Get the next job off the queue.
    #   Note that this will block until a job is available.
    def _nextJob(self):
        self._semaphore.acquire()
        with self._jobs_lock:
            # Semaphore release() can apparently cause all waiting threads to continue.
            # So to prevent issues, double check whether we actually have waiting jobs.
            if not self._jobs:
                return None
            return self._jobs.pop(0)

    ##  Get the singleton instance of the JobQueue.
    @classmethod
    def getInstance(cls):
        if cls._instance is None:
            cls._instance = JobQueue()

        return cls._instance

    _instance = None


##  Internal
#
#   A worker thread that can process jobs from the JobQueue.
class _Worker(threading.Thread):
    def __init__(self, queue):
        super().__init__()
        self._queue = queue

    def run(self):
        while True:
            # Get the next job from the queue. Note that this blocks until a new job is available.
            job = self._queue._nextJob()
            if not job:
                continue

            # Process the job.
            self._queue.jobStarted.emit(job)
            job._running = True

            try:
                job.run()
            except Exception as e:
                Logger.logException("e", "Job %s caused an exception", str(job))
                job.setError(e)

            job._running = False
            job._finished = True
            job.finished.emit(job)
            self._queue.jobFinished.emit(job)<|MERGE_RESOLUTION|>--- conflicted
+++ resolved
@@ -1,16 +1,10 @@
 # Copyright (c) 2015 Ultimaker B.V.
 # Uranium is released under the terms of the AGPLv3 or higher.
 
-<<<<<<< HEAD
-=======
-from UM.Signal import Signal, signalemitter
-from UM.Logger import Logger
-
->>>>>>> f5af654e
 import multiprocessing
 import threading
 
-from UM.Signal import Signal, SignalEmitter
+from UM.Signal import Signal, signalemitter
 from UM.Logger import Logger
 
 
