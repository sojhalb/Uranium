# Copyright (c) 2015 Ultimaker B.V.
# Uranium is released under the terms of the AGPLv3 or higher.

from . import TranslateTool

from UM.i18n import i18nCatalog
i18n_catalog = i18nCatalog("uranium")

def getMetaData():
    return {
        "type": "tool",
        "plugin": {
            "name": i18n_catalog.i18nc("@label", "Translate Tool"),
            "author": "Ultimaker",
            "version": "1.0",
            "description": i18n_catalog.i18nc("@info:whatsthis", "Provides the Translate tool."),
            "api": 2
        },
        "tool": {
            "name": i18n_catalog.i18nc("@action:button", "Translate"),
            "description": i18n_catalog.i18nc("@info:tooltip", "Translate Object"),
<<<<<<< HEAD
            "weight": 3
=======
            "icon": "translate"
>>>>>>> 002fbb4f
        },
        "cura": {
            "tool": {
                "visible": False
            }
        }
    }

def register(app):
    return { "tool": TranslateTool.TranslateTool() }<|MERGE_RESOLUTION|>--- conflicted
+++ resolved
@@ -19,11 +19,8 @@
         "tool": {
             "name": i18n_catalog.i18nc("@action:button", "Translate"),
             "description": i18n_catalog.i18nc("@info:tooltip", "Translate Object"),
-<<<<<<< HEAD
-            "weight": 3
-=======
-            "icon": "translate"
->>>>>>> 002fbb4f
+            "icon": "translate",
+	    "weight": 3
         },
         "cura": {
             "tool": {
